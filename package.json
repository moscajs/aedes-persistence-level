{
  "name": "aedes-persistence-level",
  "version": "6.0.1",
  "description": "LevelDB persistence for Aedes",
  "main": "persistence.js",
  "scripts": {
    "test": "standard && tape test.js | faucet",
    "release": "read -p 'GITHUB_TOKEN: ' GITHUB_TOKEN && export GITHUB_TOKEN=$GITHUB_TOKEN && release-it --disable-metrics"
  },
  "release-it": {
    "github": {
      "release": true
    },
    "git": {
      "tagName": "v${version}"
    },
    "hooks": {
      "before:init": [
        "npm run test"
      ]
    },
    "npm": {
      "publish": true
    }
  },
  "precommit": "test",
  "repository": {
    "type": "git",
    "url": "git+https://github.com/mcollina/aedes-persistence-level.git"
  },
  "keywords": [
    "aedes",
    "mqtt",
    "broker",
    "level",
    "leveldb"
  ],
  "author": "Matteo Collina <hello@matteocollina.com>",
  "license": "MIT",
  "bugs": {
    "url": "https://github.com/mcollina/aedes-persistence-level/issues"
  },
  "homepage": "https://github.com/mcollina/aedes-persistence-level#readme",
  "devDependencies": {
    "aedes": "^0.42.6",
    "aedes-persistence": "^8.1.1",
    "concat-stream": "^2.0.0",
    "faucet": "0.0.1",
    "level": "^6.0.1",
<<<<<<< HEAD
    "mqemitter": "^2.2.0",
    "pre-commit": "^1.2.2",
    "standard": "^14.3.4",
    "tape": "^4.9.1",
    "tempy": "^0.7.1"
=======
    "levelup": "^4.4.0",
    "memdown": "^5.1.0",
    "mqemitter": "^4.4.0",
    "pre-commit": "^1.2.2",
    "standard": "^14.3.4",
    "tape": "^4.13.3",
    "release-it": "^14.0.3"
>>>>>>> 8e18f17c
  },
  "dependencies": {
    "aedes-packet": "^2.3.1",
    "callback-stream": "^1.1.0",
    "msgpack-lite": "^0.1.26",
    "multistream": "^4.0.0",
    "pump": "^3.0.0",
    "qlobber": "^5.0.3",
    "through2": "^4.0.2"
  }
}<|MERGE_RESOLUTION|>--- conflicted
+++ resolved
@@ -47,21 +47,12 @@
     "concat-stream": "^2.0.0",
     "faucet": "0.0.1",
     "level": "^6.0.1",
-<<<<<<< HEAD
-    "mqemitter": "^2.2.0",
-    "pre-commit": "^1.2.2",
-    "standard": "^14.3.4",
-    "tape": "^4.9.1",
-    "tempy": "^0.7.1"
-=======
-    "levelup": "^4.4.0",
-    "memdown": "^5.1.0",
+    "tempy": "^0.7.1",
     "mqemitter": "^4.4.0",
     "pre-commit": "^1.2.2",
     "standard": "^14.3.4",
     "tape": "^4.13.3",
     "release-it": "^14.0.3"
->>>>>>> 8e18f17c
   },
   "dependencies": {
     "aedes-packet": "^2.3.1",
